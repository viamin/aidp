# AIDP Documentation

Complete documentation for the AI Dev Pipeline (AIDP) project.

## Quick Start

New to AIDP? Start here:

1. **[CLI User Guide](CLI_USER_GUIDE.md)** - Complete guide to using AIDP CLI commands
2. **[Skills Quickstart](SKILLS_QUICKSTART.md)** - Get started with skills in 5 minutes
3. **[Setup Wizard](SETUP_WIZARD.md)** - Initial configuration guide

## User Guides

### Core Features

| Document | Description |
| ---------- | ------------- |
| [CLI User Guide](CLI_USER_GUIDE.md) | Complete CLI command reference with examples |
| [Copilot Mode](COPILOT_MODE_FLOW.md) | Interactive AI assistant mode |
| [Work Loops Guide](WORK_LOOPS_GUIDE.md) | Understanding iterative execution |
| [Interactive REPL](INTERACTIVE_REPL.md) | Live control during work loops |
| [Background Jobs](CLI_USER_GUIDE.md#background-jobs) | Running workflows in background |

### Skills System

| Document | Description |
| ---------- | ------------- |
| [Skills User Guide](SKILLS_USER_GUIDE.md) | Complete skills documentation |
| [Skills Quickstart](SKILLS_QUICKSTART.md) | Quick 5-minute skills introduction |
| [Skill Authoring Wizard](SKILL_AUTHORING_WIZARD_DESIGN.md) | Interactive skill creation |

### Modes & Workflows

| Document | Description |
| ---------- | ------------- |
| [Init Mode](INIT_MODE.md) | High-level project analysis |
| [Fully Automatic Mode](FULLY_AUTOMATIC_MODE.md) | Autonomous execution |
| [Non-Interactive Mode](NON_INTERACTIVE_MODE.md) | Headless/CI execution |
| [Watch Mode Safety](WATCH_MODE_SAFETY.md) | File watching safeguards |
| [Read-Only GitHub Mode](READ_ONLY_GITHUB_MODE.md) | Safe GitHub operations |

### Advanced Features

| Document | Description |
| ---------- | ------------- |
| [Thinking Depth](THINKING_DEPTH.md) | Dynamic model tier selection |
| [Workstreams](WORKSTREAMS.md) | Parallel workflow execution |
| [GitHub Projects](GITHUB_PROJECTS.md) | GitHub Projects V2 integration for large projects |
| [Prompt Optimization](PROMPT_OPTIMIZATION.md) | Context management |
| [Persistent Tasklist](PERSISTENT_TASKLIST.md) | Cross-session task tracking |
| [Streaming Guide](STREAMING_GUIDE.md) | Real-time output streaming |

## Configuration

| Document | Description |
| ---------- | ------------- |
| [Configuration](CONFIGURATION.md) | Complete configuration reference |
| [Setup Wizard](SETUP_WIZARD.md) | Interactive setup |
| [Provider Adapter Guide](PROVIDER_ADAPTER_GUIDE.md) | Adding new AI providers |
| [Optional Tools](OPTIONAL_TOOLS.md) | Additional tool configuration |
| [Key Bindings](KEY_BINDINGS.md) | Keyboard shortcuts |

## Developer Documentation

### Architecture & Design

| Document | Description |
| ---------- | ------------- |
| [AIDP Capabilities](AIDP_CAPABILITIES.md) | System capabilities overview |
<<<<<<< HEAD
| [Implementation Guide](ImplementationGuide.md) | Development guidelines |
| [GitHub Projects Implementation](GITHUB_PROJECTS_IMPLEMENTATION.md) | Projects V2 implementation plan |
=======
| [Worktree PR Change Requests](WORKTREE_PR_CHANGE_REQUESTS.md) | Worktree-based PR change workflow |
| [Metadata Tool Discovery](METADATA_TOOL_DISCOVERY.md) | Metadata-driven skill/persona/template discovery |
>>>>>>> 723aca39
| [Concurrency Patterns](CONCURRENCY_PATTERNS.md) | Thread safety patterns |
| [Safety Guards](SAFETY_GUARDS.md) | Safety mechanisms |
| [Work Loop Alignment PRD](WORK_LOOP_ALIGNMENT_PRD.md) | Work loop design |

### Code Quality & Style

| Document | Description |
| ---------- | ------------- |
| [Style Guide](STYLE_GUIDE.md) | Comprehensive style guide (73KB) |
| [LLM Style Guide](LLM_STYLE_GUIDE.md) | AI-optimized style guide |
| [Tree-sitter Analysis](tree-sitter-analysis.md) | Code analysis with tree-sitter |
| [Mocking Audit Report](MOCKING_AUDIT_REPORT.md) | Testing quality assessment |
| [Coverage Baseline](COVERAGE_BASELINE_IN_RELEASES.md) | Test coverage tracking |

### Integration & Tooling

| Document | Description |
| ---------- | ------------- |
| [Development Container](DEVELOPMENT_CONTAINER.md) | Devcontainer integration |
| [Devcontainer Auto Restart](DEVCONTAINER_AUTO_RESTART.md) | Auto-restart configuration |
| [PRD: Devcontainer Integration](PRD_DEVCONTAINER_INTEGRATION.md) | Devcontainer requirements |
| [GitHub API Signed Commits](GITHUB_API_SIGNED_COMMITS.md) | Commit signing with GitHub API |
| [Release Please Signed Commits](RELEASE_PLEASE_SIGNED_COMMITS.md) | Release automation |

## Reference Documentation

### Command References

| Document | Description |
| ---------- | ------------- |
| [CLI User Guide](CLI_USER_GUIDE.md) | All CLI commands |
| [REPL Reference](REPL_REFERENCE.md) | REPL macro commands |
| [Interactive REPL](INTERACTIVE_REPL.md) | Work loop REPL commands |
| [Jobs Command Usage](jobs-command-usage.md) | Background job management |
| [Analyze Mode Usage](analyze-mode-usage.md) | Analysis workflow commands |

### Migration & Updates

| Document | Description |
| ---------- | ------------- |
| [Migration Guide](MIGRATION_GUIDE.md) | Version migration instructions |
| [Follow-Up Opportunities](FOLLOW_UP_OPPORTUNITIES.md) | Planned enhancements |
| [Logging Improvements](LOGGING_IMPROVEMENTS.md) | Logging system changes |
| [Memory Integration](MEMORY_INTEGRATION.md) | Memory/context management |

### Troubleshooting

| Document | Description |
| ---------- | ------------- |
| [CLI User Guide: Troubleshooting](CLI_USER_GUIDE.md#troubleshooting) | Common issues & solutions |
| [Debug Guide](DEBUG_GUIDE.md) | Debugging AIDP issues |
| [Job Troubleshooting](job-troubleshooting.md) | Background job issues |

### Specialized Topics

| Document | Description |
| ---------- | ------------- |
| [Ports](PORTS.md) | Port configuration |
| [Copilot Mode Testing](COPILOT_MODE_TESTING_TODO.md) | Test coverage tracking |

## Devcontainer Documentation

The `devcontainer/` subfolder contains devcontainer integration documentation:

```bash
docs/devcontainer/
├── ARCHITECTURE.md           # Devcontainer architecture
├── CONFIGURATION.md          # Configuration options
├── FINAL_STATUS.md          # Integration status
├── HANDOFF_CHECKLIST.md     # Implementation checklist
├── PHASE_1_SUMMARY.md       # Phase 1 completion
└── SESSION_SUMMARY.md       # Implementation summary
```

## Documentation Organization

### By Audience

**End Users** (start here):

- CLI User Guide
- Skills Quickstart
- Work Loops Guide
- Configuration

**Power Users**:

- Interactive REPL
- Thinking Depth
- Workstreams
- Prompt Optimization

**Developers**:

- Implementation Guide
- Provider Adapter Guide
- Style Guide
- Architecture documents

### By Topic

**Getting Started**: Setup Wizard, Skills Quickstart, CLI User Guide
**Daily Usage**: Copilot Mode, Work Loops, Skills
**Advanced**: Thinking Depth, Workstreams, Prompt Optimization
**Configuration**: Configuration, Setup Wizard, Provider Adapter
**Development**: Implementation Guide, Style Guide, Architecture
**Troubleshooting**: Debug Guide, Job Troubleshooting, Migration Guide

## Document Formats

All documentation follows a consistent format:

### User Guides

```markdown
# Title
## Overview
## Getting Started
## Usage
## Configuration
## Troubleshooting
```

### Technical Documentation

```markdown
# Title
## Overview
## Architecture
## Implementation
## Examples
## References
```

## Contributing to Documentation

When adding or updating documentation:

1. **Follow the standard format** - Use the templates above
2. **Update this README** - Add new documents to the appropriate section
3. **Keep it current** - Update docs when features change
4. **Cross-reference** - Link to related documents
5. **Test examples** - Ensure all code examples work

## Getting Help

- **General Help**: [CLI User Guide](CLI_USER_GUIDE.md)
- **Configuration Issues**: [Configuration](CONFIGURATION.md)
- **Troubleshooting**: [Debug Guide](DEBUG_GUIDE.md)
- **GitHub Issues**: Report bugs and request features at <https://github.com/viamin/aidp/issues>

## Documentation Stats

- **Total Documents**: 48 markdown files
- **User Guides**: 15+ guides
- **Developer Docs**: 10+ technical documents
- **Reference Docs**: 10+ command references
- **Last Updated**: 2025-11-11

---

**Quick Links**: [CLI Guide](CLI_USER_GUIDE.md) | [Skills](SKILLS_QUICKSTART.md) | [Work Loops](WORK_LOOPS_GUIDE.md) | [Configuration](CONFIGURATION.md) | [REPL](INTERACTIVE_REPL.md)<|MERGE_RESOLUTION|>--- conflicted
+++ resolved
@@ -68,13 +68,9 @@
 | Document | Description |
 | ---------- | ------------- |
 | [AIDP Capabilities](AIDP_CAPABILITIES.md) | System capabilities overview |
-<<<<<<< HEAD
-| [Implementation Guide](ImplementationGuide.md) | Development guidelines |
 | [GitHub Projects Implementation](GITHUB_PROJECTS_IMPLEMENTATION.md) | Projects V2 implementation plan |
-=======
 | [Worktree PR Change Requests](WORKTREE_PR_CHANGE_REQUESTS.md) | Worktree-based PR change workflow |
 | [Metadata Tool Discovery](METADATA_TOOL_DISCOVERY.md) | Metadata-driven skill/persona/template discovery |
->>>>>>> 723aca39
 | [Concurrency Patterns](CONCURRENCY_PATTERNS.md) | Thread safety patterns |
 | [Safety Guards](SAFETY_GUARDS.md) | Safety mechanisms |
 | [Work Loop Alignment PRD](WORK_LOOP_ALIGNMENT_PRD.md) | Work loop design |
