--- conflicted
+++ resolved
@@ -143,7 +143,6 @@
         gh_available? ? fetch_pr_comments_via_gh(number) : fetch_pr_comments_via_api(number)
       end
 
-<<<<<<< HEAD
       # Convert a draft PR to ready for review
       # @param number [Integer] PR number
       # @return [Boolean] True if successful
@@ -271,7 +270,8 @@
         )
 
         raise RuntimeError, "GitHub error", e.backtrace
-=======
+      end
+
       # GitHub Projects V2 operations
       def fetch_project(project_id)
         raise "GitHub CLI not available - Projects API requires gh CLI" unless gh_available?
@@ -311,7 +311,6 @@
       def merge_pull_request(number, merge_method: "squash")
         raise "GitHub CLI not available - cannot merge PR" unless gh_available?
         merge_pull_request_via_gh(number, merge_method: merge_method)
->>>>>>> f3fcfd8a
       end
 
       private
