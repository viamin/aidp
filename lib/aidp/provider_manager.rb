# frozen_string_literal: true

require "tty-prompt"
require_relative "harness/provider_factory"

module Aidp
  class ProviderManager
    class << self
      def get_provider(provider_type, options = {})
        # Use harness factory if available
        if options[:use_harness] != false
          factory = get_harness_factory
          return factory.create_provider(provider_type, options) if factory
        end

        # Fallback to legacy method
        prompt = options[:prompt] || TTY::Prompt.new
        create_legacy_provider(provider_type, prompt: prompt)
      end

      def load_from_config(config = {}, options = {})
        provider_type = config["provider"] || "cursor"
        get_provider(provider_type, options)
      end

      # Get harness factory instance
      def get_harness_factory
        @harness_factory ||= begin
          require_relative "harness/config_manager"
          Aidp::Harness::ProviderFactory.new
        rescue LoadError
          nil
        end
      end

      # Create provider using harness configuration
      def create_harness_provider(provider_name, options = {})
        factory = get_harness_factory
        raise "Harness factory not available" unless factory

        factory.create_provider(provider_name, options)
      end

      # Get all configured providers
      def get_all_providers(options = {})
        factory = get_harness_factory
        return [] unless factory

        factory.create_all_providers(options)
      end

      # Get providers by priority
      def get_providers_by_priority(options = {})
        factory = get_harness_factory
        return [] unless factory

        factory.create_providers_by_priority(options)
      end

      # Get enabled providers
      def get_enabled_providers(options = {})
        factory = get_harness_factory
        return [] unless factory

        enabled_names = factory.get_enabled_providers(options)
        factory.create_providers(enabled_names, options)
      end

      # Check if provider is configured
      def provider_configured?(provider_name, options = {})
        factory = get_harness_factory
        return false unless factory

        factory.get_configured_providers(options).include?(provider_name.to_s)
      end

      # Check if provider is enabled
      def provider_enabled?(provider_name, options = {})
        factory = get_harness_factory
        return false unless factory

        factory.get_enabled_providers(options).include?(provider_name.to_s)
      end

      # Get provider capabilities
      def get_provider_capabilities(provider_name, options = {})
        factory = get_harness_factory
        return [] unless factory

        factory.get_provider_capabilities(provider_name, options)
      end

      # Check if provider supports feature
      def provider_supports_feature?(provider_name, feature, options = {})
        factory = get_harness_factory
        return false unless factory

        factory.provider_supports_feature?(provider_name, feature, options)
      end

      # Get provider models
      def get_provider_models(provider_name, options = {})
        factory = get_harness_factory
        return [] unless factory

        factory.get_provider_models(provider_name, options)
      end

      # Validate provider configuration
      def validate_provider_config(provider_name, options = {})
        factory = get_harness_factory
        return ["Harness factory not available"] unless factory

        factory.validate_provider_config(provider_name, options)
      end

      # Validate all provider configurations
      def validate_all_provider_configs(options = {})
        factory = get_harness_factory
        return {} unless factory

        factory.validate_all_provider_configs(options)
      end

      # Clear provider cache
      def clear_cache
        @harness_factory&.clear_cache
      end

      # Reload configuration
      def reload_config
        @harness_factory&.reload_config
      end

      private

      def create_legacy_provider(provider_type, prompt: TTY::Prompt.new)
        case provider_type
        when "cursor"
          Aidp::Providers::Cursor.new(prompt: prompt)
        when "anthropic"
          Aidp::Providers::Anthropic.new(prompt: prompt)
        when "gemini"
          Aidp::Providers::Gemini.new(prompt: prompt)
        when "macos_ui"
<<<<<<< HEAD
          Aidp::Providers::MacOSUI.new(prompt: prompt)
=======
          Aidp::Providers::MacOSUI.new
        when "github_copilot"
          Aidp::Providers::GithubCopilot.new
>>>>>>> 6cdf8b3b
        end
      end
    end
  end
end<|MERGE_RESOLUTION|>--- conflicted
+++ resolved
@@ -143,13 +143,9 @@
         when "gemini"
           Aidp::Providers::Gemini.new(prompt: prompt)
         when "macos_ui"
-<<<<<<< HEAD
           Aidp::Providers::MacOSUI.new(prompt: prompt)
-=======
-          Aidp::Providers::MacOSUI.new
         when "github_copilot"
           Aidp::Providers::GithubCopilot.new
->>>>>>> 6cdf8b3b
         end
       end
     end
